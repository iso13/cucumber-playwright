import { Given } from '@cucumber/cucumber';
import { CustomWorld } from '../support/world';
import { environments } from '../support/environments';

Given('I navigate to homepage', async function (this: CustomWorld) {
  const baseURL = environments[envKey];
<<<<<<< HEAD
  await this.page?.goto(baseURL); 
=======
  await this.page?.goto(baseURL); // Navigate to the base URL
>>>>>>> 4afd8d96
  await this.page?.waitForTimeout(5000);
});<|MERGE_RESOLUTION|>--- conflicted
+++ resolved
@@ -4,10 +4,6 @@
 
 Given('I navigate to homepage', async function (this: CustomWorld) {
   const baseURL = environments[envKey];
-<<<<<<< HEAD
-  await this.page?.goto(baseURL); 
-=======
-  await this.page?.goto(baseURL); // Navigate to the base URL
->>>>>>> 4afd8d96
+  await this.page?.goto(baseURL);
   await this.page?.waitForTimeout(5000);
 });