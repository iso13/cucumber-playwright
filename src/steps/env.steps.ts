--- conflicted
+++ resolved
@@ -1,24 +1,11 @@
 import { Given } from '@cucumber/cucumber';
 import { CustomWorld } from '../support/world';
-<<<<<<< HEAD
 import { environments } from '../support/environments';
 
 Given('I navigate to homepage', async function (this: CustomWorld) {
   const envKey = process.env.ENV as keyof typeof environments || 'qa';
   const baseURL = environments[envKey];
-  await this.page?.goto(baseURL); 
+  await this.page?.goto(baseURL);
   await this.page?.waitForTimeout(5000);
-=======
-import { getBaseURL } from '../support/environments';
 
-Given('I navigate to the home page', async function (this: CustomWorld) {
-  const baseURL = getBaseURL(); // Get the base URL from environments
-
-  if (!baseURL) {
-    throw new Error('Base URL is undefined');
-  }
-
-  await this.page?.goto(baseURL); // Navigate to the base URL
-  await this.page?.waitForTimeout(5000); // Optional wait for demo purposes
->>>>>>> 5f94fe4d
 });